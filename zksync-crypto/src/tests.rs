--- conflicted
+++ resolved
@@ -1,18 +1,8 @@
-<<<<<<< HEAD
-/*
-tests.rs文件里引用了一些除了zksync-crypto之外其他的zksync官方的库，但是TCX引入这些库会导致
-编译错误，为了简单起见先把tests.rs文件里的所有数据都注掉，这样就能解决编译的错误。而且这个文件里面的内容是TCX里用不到的。
-*/
-
-// //! Compare crypto primitives to those that we use in our `zksync_types` crate;
-//
-=======
 //tests.rs文件里引用了一些除了zksync-crypto之外其他的zksync官方的库，但是TCX引入这些库会导致
 //编译错误，为了简单起见先把tests.rs文件里的所有数据都注掉，这样就能解决编译的错误。而且这个文件里面的内容是TCX里用不到的。
 
 //! Compare crypto primitives to those that we use in our `zksync_types` crate;
 
->>>>>>> a1ecb16c
 // use super::{private_key_to_pubkey_hash, read_signing_key, sign_musig};
 //
 // use crypto_lib::{public_key_from_private, Engine};
@@ -20,11 +10,7 @@
 // use franklin_crypto::eddsa::PrivateKey;
 // use rand::{Rng, SeedableRng, XorShiftRng};
 // use zksync_types::{tx::TxSignature, PubKeyHash};
-<<<<<<< HEAD
-//
-=======
 
->>>>>>> a1ecb16c
 // fn gen_private_key_and_its_be_bytes() -> (PrivateKey<Engine>, Vec<u8>) {
 //     let mut rng = XorShiftRng::from_seed([1, 2, 3, 4]);
 //
@@ -35,11 +21,7 @@
 //         .expect("private key write");
 //     (pk, serialized_key)
 // }
-<<<<<<< HEAD
-//
-=======
 
->>>>>>> a1ecb16c
 // #[test]
 // fn test_private_key_read() {
 //     let (zksync_types_pk, serialized_pk) = gen_private_key_and_its_be_bytes();
@@ -47,11 +29,7 @@
 //     let wasm_pk = read_signing_key(&serialized_pk).unwrap();
 //     assert_eq!(ff::to_hex(&wasm_pk.0), ff::to_hex(&zksync_types_pk.0));
 // }
-<<<<<<< HEAD
-//
-=======
 
->>>>>>> a1ecb16c
 // #[test]
 // fn test_pubkey_hash() {
 //     let (pk, serialized_pk) = gen_private_key_and_its_be_bytes();
@@ -60,11 +38,7 @@
 //     let zksync_types_pubkey_hash = PubKeyHash::from_privkey(&pk).data.to_vec();
 //     assert_eq!(wasm_pubkey_hash, zksync_types_pubkey_hash);
 // }
-<<<<<<< HEAD
-//
-=======
 
->>>>>>> a1ecb16c
 // #[test]
 // fn test_signature() {
 //     let mut rng = XorShiftRng::from_seed([1, 2, 3, 4]);
