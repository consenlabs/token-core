--- conflicted
+++ resolved
@@ -5,13 +5,10 @@
 
 use core::result;
 use serde::{Deserialize, Serialize};
-<<<<<<< HEAD
 use std::iter::IntoIterator;
 use std::str::FromStr;
 use tcx_chain::Address;
 use tcx_chain::Extra;
-=======
->>>>>>> fac91b7f
 
 #[macro_use]
 extern crate failure;
