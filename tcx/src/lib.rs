--- conflicted
+++ resolved
@@ -72,16 +72,11 @@
 
 /// dispatch protobuf rpc call
 #[no_mangle]
-<<<<<<< HEAD
-pub unsafe extern "C" fn call_tcx_api(buf: Buffer) -> Buffer {
-    let data = std::slice::from_raw_parts_mut(buf.data, buf.len as usize);
-=======
 pub unsafe extern "C" fn call_tcx_api(hex_str: *const c_char) -> *const c_char {
     let hex_c_str = unsafe { CStr::from_ptr(hex_str) };
     let hex_str = hex_c_str.to_str().expect("parse_arguments to_str");
 
     let data = hex::decode(hex_str).expect("parse_arguments hex decode");
->>>>>>> 44fb49ec
     let action: TcxAction = TcxAction::decode(data).expect("decode tcx api");
     let mut reply: Vec<u8> = match action.method.to_lowercase().as_str() {
         "init_token_core_x" => landingpad(|| {
