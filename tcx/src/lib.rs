use std::collections::HashMap;
use std::ffi::{CStr, CString};
use std::fs;
use std::io::Read;
use std::os::raw::c_char;
use std::path::Path;

use prost::Message;
use serde_json::Value;

use tcx_bch::BchAddress;
use tcx_btc_fork::{address::BtcForkAddress, ExternalAddress};
use tcx_chain::TransactionSigner;
use tcx_chain::{HdKeystore, MessageSigner, Metadata, Source};
use tcx_chain::{Keystore, KeystoreGuard};
use tcx_crypto::{XPUB_COMMON_IV, XPUB_COMMON_KEY_128};
use tcx_primitive::verify_private_key;
use tcx_tron::TrxAddress;

mod api;
use crate::api::{Response, TcxAction};
pub mod error_handling;
pub mod handler;
use crate::error_handling::{landingpad, Result, LAST_BACKTRACE, LAST_ERROR};
use crate::handler::{
    encode_message, hd_store_create, hd_store_derive, hd_store_export, hd_store_import,
    keystore_common_accounts, keystore_common_delete, keystore_common_exists,
    keystore_common_verify, private_key_store_export, private_key_store_import, sign_tx,
    tron_sign_message, Buffer,
};
mod filemanager;
use crate::filemanager::{
    cache_keystore, delete_keystore_file, find_keystore_id_by_address, flush_keystore,
    KEYSTORE_MAP, WALLET_FILE_DIR,
};

#[macro_use]
extern crate failure;
#[macro_use]
extern crate serde_json;
#[macro_use]
extern crate lazy_static;

#[no_mangle]
pub unsafe extern "C" fn free_string(s: *mut c_char) {
    if s.is_null() {
        return;
    }
    CString::from_raw(s);
}

#[no_mangle]
pub unsafe extern "C" fn free_const_string(s: *const c_char) {
    if s.is_null() {
        return;
    }
    CStr::from_ptr(s);
}

#[no_mangle]
pub unsafe extern "C" fn free_buf(buf: Buffer) {
    let s = std::slice::from_raw_parts_mut(buf.data, buf.len as usize);
    let s = s.as_mut_ptr();
    Box::from_raw(s);
}

fn parse_arguments(json_str: *const c_char) -> Value {
    let json_c_str = unsafe { CStr::from_ptr(json_str) };
    let json_str = json_c_str.to_str().expect("parse_arguments to_str");
    serde_json::from_str(json_str).expect("parse_arguments serde_json")
}

/// dispatch protobuf rpc call
#[no_mangle]
pub unsafe extern "C" fn call_tcx_api(hex_str: *const c_char) -> *const c_char {
    let hex_c_str = unsafe { CStr::from_ptr(hex_str) };
    let hex_str = hex_c_str.to_str().expect("parse_arguments to_str");

    let data = hex::decode(hex_str).expect("parse_arguments hex decode");
    let action: TcxAction = TcxAction::decode(data).expect("decode tcx api");
    let mut reply: Vec<u8> = match action.method.to_lowercase().as_str() {
        "init_token_core_x" => landingpad(|| {
            handler::init_token_core_x(&action.param.unwrap().value);
            Ok(vec![])
        }),
        "scan_keystores" => landingpad(|| {
            handler::scan_keystores();
            Ok(vec![])
        }),
        "hd_store_create" => landingpad(|| hd_store_create(&action.param.unwrap().value)),
        "hd_store_import" => landingpad(|| hd_store_import(&action.param.unwrap().value)),
        "hd_store_export" => landingpad(|| hd_store_export(&action.param.unwrap().value)),
        "hd_store_derive" => landingpad(|| hd_store_derive(&action.param.unwrap().value)),

        "private_key_store_import" => {
            landingpad(|| private_key_store_import(&action.param.unwrap().value))
        }
        "private_key_store_export" => {
            landingpad(|| private_key_store_export(&action.param.unwrap().value))
        }
        "keystore_common_verify" => {
            landingpad(|| keystore_common_verify(&action.param.unwrap().value))
        }
        "keystore_common_delete" => {
            landingpad(|| keystore_common_delete(&action.param.unwrap().value))
        }
        "keystore_common_exists" => {
            landingpad(|| keystore_common_exists(&action.param.unwrap().value))
        }
        "keystore_common_accounts" => {
            landingpad(|| keystore_common_accounts(&action.param.unwrap().value))
        }

        "sign_tx" => landingpad(|| sign_tx(&action.param.unwrap().value)),

        "tron_sign_msg" => landingpad(|| tron_sign_message(&action.param.unwrap().value)),

        _ => landingpad(|| Err(format_err!("unsupported_method"))),
    };

    let ret_str = hex::encode(reply);
    CString::new(ret_str).unwrap().into_raw()
}

pub fn wrap_buffer(to_wrap: Vec<u8>) -> Buffer {
    let mut to_wrap = to_wrap;
    let data = to_wrap.as_mut_ptr();
    let len = to_wrap.len();
    std::mem::forget(to_wrap);
    Buffer {
        data,
        len: len as i64,
    }
}

#[no_mangle]
pub unsafe extern "C" fn init_token_core_x(json_str: *const c_char) {
    let v = parse_arguments(json_str);
    // !!! warning !!! just set_panic_hook when debug
    // set_panic_hook();
    landingpad(|| init_token_core_x_internal(&v));
}

fn init_token_core_x_internal(v: &Value) -> Result<()> {
    let file_dir = v["fileDir"].as_str().expect("fileDir");
    let xpub_common_key = v["xpubCommonKey128"].as_str().expect("XPubCommonKey128");
    let xpub_common_iv = v["xpubCommonIv"].as_str().expect("xpubCommonIv");
    *WALLET_FILE_DIR.write().unwrap() = file_dir.to_string();
    *XPUB_COMMON_KEY_128.write().unwrap() = xpub_common_key.to_string();
    *XPUB_COMMON_IV.write().unwrap() = xpub_common_iv.to_string();

    let p = Path::new(file_dir);
    let walk_dir = std::fs::read_dir(p).expect("read dir");
    for entry in walk_dir {
        let entry = entry.expect("DirEntry");
        let fp = entry.path();
        if !fp
            .file_name()
            .expect("file_name")
            .to_str()
            .expect("file_name str")
            .ends_with(".json")
        {
            continue;
        }

        let mut f = fs::File::open(fp).expect("open file");
        let mut contents = String::new();

        let _ = f.read_to_string(&mut contents);
        let v: Value = serde_json::from_str(&contents).expect("read json from content");

        let version = v["version"].as_i64().expect("version");
        if version != i64::from(HdKeystore::VERSION) {
            continue;
        }
        //        let keystore: HdKeystore = serde_json::from_str(&contents)?;
        let keystore = Keystore::from_json(&contents)?;
        cache_keystore(keystore);
    }
    Ok(())
}

#[no_mangle]
pub unsafe extern "C" fn clear_err() {
    LAST_ERROR.with(|e| {
        *e.borrow_mut() = None;
    });
    LAST_BACKTRACE.with(|e| {
        *e.borrow_mut() = None;
    });
}

#[no_mangle]
pub unsafe extern "C" fn get_last_err_message() -> *const c_char {
    LAST_ERROR.with(|e| {
        if let Some(ref err) = *e.borrow() {
            let rsp = Response {
                is_success: false,
                error: err.to_string(),
            };
            let mut rsp_bytes = encode_message(rsp).expect("encode error");
            let ret_str = hex::encode(rsp_bytes);
            CString::new(ret_str).unwrap().into_raw()
        } else {
            CString::new("").unwrap().into_raw()
        }
    })
}

#[cfg(test)]
mod tests {
    use super::*;
    use crate::{KEYSTORE_MAP, WALLET_FILE_DIR};
    use serde_json::Value;
    use std::ffi::{CStr, CString};
    use std::fs::remove_file;
    use std::os::raw::c_char;
    use std::panic;
    use std::path::Path;
    use std::str::FromStr;

    use crate::api::{InitTokenCoreXParam, KeystoreCommonExistsResult, WalletResult};
    use crate::init_token_core_x;
    use bytes::BytesMut;
    use prost::Message;
    use tcx_chain::HdKeystore;

    static WALLET_ID: &'static str = "7719d1e3-3f67-439f-a18e-d9ae413e00e1";

    fn _to_c_char(str: &str) -> *const c_char {
        CString::new(str).unwrap().into_raw()
    }

    fn _to_str(json_str: *const c_char) -> &'static str {
        let json_c_str = unsafe { CStr::from_ptr(json_str) };
        json_c_str.to_str().unwrap()
    }

    fn setup() {
        let init_params = r#"
        {
            "fileDir": "../test-data",
            "xpubCommonKey128": "B888D25EC8C12BD5043777B1AC49F872",
            "xpubCommonIv": "9C0C30889CBCC5E01AB5B2BB88715799"
        }
        "#;
        unsafe {
            init_token_core_x(_to_c_char(init_params));
        }
    }

    #[allow(dead_code)]
    fn teardown() {
        let file_dir = WALLET_FILE_DIR.read().unwrap();
        let file_dir_str = file_dir.to_string();
        let p = Path::new(&file_dir_str);
        let walk_dir = std::fs::read_dir(p).unwrap();
        for entry in walk_dir {
            let entry = entry.unwrap();
            let fp = entry.path();
            let file_name = fp.file_name().unwrap();
            if file_name != ".gitignore" && file_name != "default_keystore.json" {
                let _ = remove_file(fp);
            }
        }
    }

    fn run_test<T>(test: T) -> ()
    where
        T: FnOnce() -> () + panic::UnwindSafe,
    {
        setup();
        let result = panic::catch_unwind(|| test());
        //        teardown();
        assert!(result.is_ok())
    }

    fn remove_created_wallet(wid: &str) {
        let file_dir = WALLET_FILE_DIR.read().unwrap();
        let _file_dir_str = file_dir.to_string();
        let full_file_path = format!("{}/{}.json", file_dir, wid);
        let p = Path::new(&full_file_path);
        remove_file(p);
    }

    #[test]
    fn init_token_core_x_test() {
        run_test(|| {
            let init_params = r#"
        {
            "fileDir": "../test-data",
            "xpubCommonKey128": "B888D25EC8C12BD5043777B1AC49F872",
            "xpubCommonIv": "9C0C30889CBCC5E01AB5B2BB88715799"
        }
        "#;
            unsafe {
                init_token_core_x(_to_c_char(init_params));
            }

            let map = KEYSTORE_MAP.read().unwrap();
            let ks: &Keystore = map.get(WALLET_ID).unwrap();
            assert_eq!(ks.id(), WALLET_ID);
        });
    }

    //        #[test]
    //        fn test_call_tcx_api() {
    //            run_test(|| unsafe {
    //                let param_hex = "0a1174726f6e5f7369676e5f6d65737361676512d5010a1174726f6e5f7369676e5f6d65737361676512bf010a2439346434376666642d366631382d343665302d613962652d373132646535363066363132120e31323331323331323321402324251a0454524f4e222254593275726f42655a3574724139515439366145576a3332584c6b414168513952322a5d0a1174726f6e5f7369676e5f6d65737361676512480a4230783634356330623762353831353862616262666136633663643561343861613733343061383734393137366231323065383531363231363738376131336463373610011801";
    //                let mut param_bytes = hex::decode(param_hex).unwrap();
    //                let param_buf = Buffer {
    //                    data: param_bytes.as_mut_ptr(),
    //                    len: param_bytes.len(),
    //                };
    //                clear_err();
    //                let ret_buf = unsafe { call_tcx_api(param_buf) };
    ////                let ret_bytes = unsafe { Vec::from_raw_parts(ret_buf.data, ret_buf.len, ret_buf.len) };
    //                let err = get_last_err();
    //                let err_bytes = unsafe { Vec::from_raw_parts(err.data, err.len, err.len) };
    //
    //                println!("{:?}", Response::decode(err_bytes).unwrap());
    //                assert!(false);
    //            });
    //        }

    //    #[test]
    //    fn test_encode_empty_struct() {
    //        //        let param: KeystoreCommonExistsResult = KeystoreCommonExistsResult {
    //        //            is_exists: false,
    //        //            id: "".to_string()
    //        //        };
    //        //        let hex_value = hex::encode(encode_message(param).unwrap());
    //        //        assert_eq!("08001200", hex_value);
    //        let bytes = hex::decode("1211756e737570706f727465645f636861696e").unwrap();
    //        let rsp = Response::decode(bytes);
    //        println!("{:?}", rsp);
    //        //        let param: KeystoreCommonExistsResult = KeystoreCommonExistsResult::decode(bytes).unwrap();
    //        //        let param2: KeystoreCommonExistsResult =
    //        //            KeystoreCommonExistsResult::decode(vec![]).unwrap();
    //        //        assert_eq!(param.is_exists, param2.is_exists);
    //    }
<<<<<<< HEAD

    #[test]
    fn test_encode_empty_struct() {
        //        let param: KeystoreCommonExistsResult = KeystoreCommonExistsResult {
        //            is_exists: false,
        //            id: "".to_string()
        //        };
        //        let hex_value = hex::encode(encode_message(param).unwrap());
        //        assert_eq!("08001200", hex_value);
        let bytes = hex::decode("1212756e737570706f727465645f6d6574686f64").unwrap();
        let rsp = Response::decode(bytes);
        println!("{:?}", rsp);
        assert_eq!(1, 1);
        //        let param: KeystoreCommonExistsResult = KeystoreCommonExistsResult::decode(bytes).unwrap();
        //        let param2: KeystoreCommonExistsResult =
        //            KeystoreCommonExistsResult::decode(vec![]).unwrap();
        //        assert_eq!(param.is_exists, param2.is_exists);
    }
=======
>>>>>>> 1dfdee99
}<|MERGE_RESOLUTION|>--- conflicted
+++ resolved
@@ -340,25 +340,4 @@
     //        //            KeystoreCommonExistsResult::decode(vec![]).unwrap();
     //        //        assert_eq!(param.is_exists, param2.is_exists);
     //    }
-<<<<<<< HEAD
-
-    #[test]
-    fn test_encode_empty_struct() {
-        //        let param: KeystoreCommonExistsResult = KeystoreCommonExistsResult {
-        //            is_exists: false,
-        //            id: "".to_string()
-        //        };
-        //        let hex_value = hex::encode(encode_message(param).unwrap());
-        //        assert_eq!("08001200", hex_value);
-        let bytes = hex::decode("1212756e737570706f727465645f6d6574686f64").unwrap();
-        let rsp = Response::decode(bytes);
-        println!("{:?}", rsp);
-        assert_eq!(1, 1);
-        //        let param: KeystoreCommonExistsResult = KeystoreCommonExistsResult::decode(bytes).unwrap();
-        //        let param2: KeystoreCommonExistsResult =
-        //            KeystoreCommonExistsResult::decode(vec![]).unwrap();
-        //        assert_eq!(param.is_exists, param2.is_exists);
-    }
-=======
->>>>>>> 1dfdee99
 }